# Authors: Kyle Fridberg, Kevin Howarth, Hari Raval                             #
# Course: AM 205                                                                #
# File: stepper2D.py                                                            #
# Description: Primary algorithms for Electrostatic 2D                          #
# Particle-in-Cell simulations. This file actually runs the simulations by      #
# leveraging the classes created in classes2D.py                                #
#################################################################################

import numpy as np
<<<<<<< HEAD
from numpy.random import MT19937, RandomState, SeedSequence
from classes2D import Particle2D, Grid2D
import time
=======
from classes2D import Particle2D, Grid2D, C
import time

>>>>>>> f0aa51f8

def ChargeAssignmentStep(g, debug):

    """

    Method to perform dimensionless Charge Assignment (pg. 34 of Hockney & Eastwood)

    Parameters
    ----------
    g: Grid2D object to perform charge assignments in
    debug : boolean variable indicating whether to enter debug mode to step through simulation diagnostics carefully

    Raises
    -------
    None

    Returns
    -------
    None

    """

    # initialize charge density accumulators
    g.Charge = g.C["qBackground"] * np.ones_like(g.Charge)

    # accumulate scaled charge density
    for j in range(len(g.Particles)):
        # locate nearest mesh point
        px = int(np.round(g.Particles[j].x_0[-1]))
        py = int(np.round(g.Particles[j].x_1[-1]))

        if debug:
            try:
                # increment charge density
<<<<<<< HEAD
                g.Charge[py,px] += g.C["delChg"]
=======
                g.Charge[py, px] += g.C["delChg"]
>>>>>>> f0aa51f8
            except IndexError:
                print("IndexError for particle with position:", g.Particles[j].x[-1])
        else:
<<<<<<< HEAD
            g.Charge[py,px] += g.C["delChg"]
=======
            g.Charge[py, px] += g.C["delChg"]
>>>>>>> f0aa51f8

    # print sum of charges, if debug mode is activated
    if debug:
        print("Check Charge Neutrality. Sum of charges:", np.sum(g.Charge))


def PoissonStep(g):
<<<<<<< HEAD
    # Finite Difference matrix for 2D Poisson equation
    A = np.zeros((g.Ng**2, g.Ng**2))

    # Mapping function from 2D indexing to 1D indexing
    def M(x,y): return y*g.Ng + x

    # Loop through 2D coordinates, and populate finite difference A matrix
    for i in range(g.Ng):
        for j in range(g.Ng):
            Ai = M(i, j)
            A[Ai, M(i, j - 1)%(g.Ng**2)] = 1
            A[Ai, M(i - 1, j)%(g.Ng**2)] = 1
            A[Ai, M(i, j)] = -4
            A[Ai, M(i, j + 1)%(g.Ng**2)] = 1
            A[Ai, M(i + 1, j)%(g.Ng**2)] = 1

    #A[:,0] = np.zeros(g.Ng**2) # enforce phi_{0,0} = 0
=======
>>>>>>> f0aa51f8

    """

    Method to solve Poisson's equation to get potential at every point on the grid (pg. 35 of Hockney & Eastwood)

    ** NOTE 1: the reference potential is chosen such that the potential is 0 at the 0th grid point **

    ** NOTE 2: we use 0-based indexing so that we are representing mesh points [1 to Ng-1] (unlike Fortran)

    Parameters
    ----------
    g: Grid2D object to perform poisson steps on

    Raises
    -------
    None

    Returns
    -------
    None

    """

    # finite Difference matrix for 2D Poisson equation
    A = np.zeros((g.Ng ** 2, g.Ng ** 2))

    # mapping function from 2D indexing to 1D indexing
    def M(x, y):
        return y * g.Ng + x

    # loop through 2D coordinates and populate finite difference A matrix
    for i in range(g.Ng):
        for j in range(g.Ng):
            Ai = M(i, j)
            A[Ai, M(i, j - 1) % (g.Ng ** 2)] = 1
            A[Ai, M(i - 1, j) % (g.Ng ** 2)] = 1
            A[Ai, M(i, j)] = -4
            A[Ai, M(i, j + 1) % (g.Ng ** 2)] = 1
            A[Ai, M(i + 1, j) % (g.Ng ** 2)] = 1

    # compute the updated potential
    rho = g.Charge.flatten()
    phi = np.linalg.solve(A, rho)
    g.Potential = np.reshape(phi, (g.Ng, g.Ng))


def EFieldStep(g):

    """

    Method to calculate the electric field at every point on the grid using known potentials

    Parameters
    ----------
    g: Grid2D object to perform electric field calculations on

    Raises
    -------
    None

    Returns
    -------
    None

    """

    # calculate electric field at every point on the grid using known potentials (Eq. 2-34, pg 32 of Hockney & Eastwood)
    for i in range(g.Ng):
        for j in range(g.Ng):
            g.EField_0[i, j] = g.Potential[i, (j + 1) % g.Ng] - g.Potential[i, (j - 1) % g.Ng]

    # calculate electric field at every point on the grid using known potentials (Eq. 2-34, pg 32 of Hockney & Eastwood)
    for i in range(g.Ng):
        for j in range(g.Ng):
            g.EField_1[i, j] = g.Potential[(i + 1) % g.Ng, j] - g.Potential[(i - 1) % g.Ng, j]


def ForceInterpStep(g):

    """

    Method to calculate the dimensionless force interpolation for each particle

    Parameters
    ----------
    g: Grid2D object to perform force interpolation calculations on

    Raises
    -------
    None

    Returns
    -------
    None

    """

    # iterate over each particle in the grid to compute the force interpolation
    for prt in g.Particles:
<<<<<<< HEAD
        # Get nearest mesh point
        px = int(np.round(prt.x_0[-1]))
        py = int(np.round(prt.x_1[-1]))

        # Take E-field at nearest mesh point + B field
        prt.a_0.append(g.EField_0[py, px] + prt.v_1[-1]*0.1)
        prt.a_1.append(g.EField_1[py, px] - prt.v_0[-1]*0.1)
=======
        # get the nearest mesh point
        px = int(np.round(prt.x_0[-1]))
        py = int(np.round(prt.x_1[-1]))

        # extract the electric field at that nearest mesh point
        prt.a_0.append(g.EField_0[py, px] + prt.v_1[-1] * 0.1)
        prt.a_1.append(g.EField_1[py, px] - prt.v_0[-1] * 0.1)

>>>>>>> f0aa51f8

def vStep(g):

    """

    Method to calculate the time-step velocity for each particle

    Parameters
    ----------
    g: Grid2D object to perform force interpolation calculations on

    Raises
    -------
    None

    Returns
    -------
    None

    """

    # iterate over each particle in the grid to compute the time-step velocity
    for prt in g.Particles:
        prt.v_0.append(prt.v_0[-1] + prt.a_0[-1])
        prt.v_1.append(prt.v_1[-1] + prt.a_1[-1])


def xStep(g):

    """

    Method to calculate the time-step position for each particle

    Parameters
    ----------
    g: Grid2D object to perform force interpolation calculations on

    Raises
    -------
    None

    Returns
    -------
    None

    """

    # iterate over each particle in the grid to compute the time-step position
    for prt in g.Particles:
        # enforce periodicity
        prt.x_0.append(prt.x_0[-1] + prt.v_0[-1])
        prt.x_1.append(prt.x_1[-1] + prt.v_1[-1])

        # translate the position outside the ends of the grid
        prt.x_0[-1] = (prt.x_0[-1] + 1 / 2) % g.Ng - 1 / 2
        prt.x_1[-1] = (prt.x_1[-1] + 1 / 2) % g.Ng - 1 / 2


def DiscreteModelStep(g, debug):

    """

    Method to perform a single step through the discrete model on Grid g

    Parameters
    ----------
    g: Grid2D object to perform force interpolation calculations on
    debug: boolean variable indicating whether to enter debug mode to step through simulation diagnostics carefully

    Raises
    -------
    None

    Returns
    -------
    None

    """

    # print charge diagnostics if debug is set to TRUE
    if debug:
        print("Begin Charge Assignment")
    # perform charge assignments
    ChargeAssignmentStep(g, debug)

<<<<<<< HEAD

    # Field Equations
    if debug:
        print("Begin Poisson Step")
        start = time.perf_counter()
=======
    # print field equation (poisson) diagnostics if debug is set to TRUE
    if debug:
        print("Begin Poisson Step")
        start = time.perf_counter()
    # perform poisson computations
>>>>>>> f0aa51f8
    PoissonStep(g)
    if debug:
        end = time.perf_counter()
        print("Finished Poisson Step in "+str(end-start)+" s.")

    # print field equation (electric field) diagnostics if debug is set to TRUE
    if debug:
        end = time.perf_counter()
        print("Finished Poisson Step in " + str(end - start) + " s.")
    if debug:
        print("Begin EField Step")
    # perform electric field computations
    EFieldStep(g)

    # print force interpolation diagnostics if debug is set to TRUE
    if debug:
        print("Begin Force Interpolation")
    # perform force interpolation computations
    ForceInterpStep(g)

    # print equations of motion (velocity) diagnostics if debug is set to TRUE
    if debug:
        print("Begin vStep")
    # perform velocity computations
    vStep(g)

    # print equations of motion (position) diagnostics if debug is set to TRUE
    if debug:
        print("Begin xStep")
    # perform position computations
    xStep(g)


def RunDiscreteModel(g, debug=False):

    """

    Method to perform a time-step of the discrete model from 0 to g.T

    Parameters
    ----------
    g: Grid2D object to perform force interpolation calculations on
    debug: boolean variable indicating whether to enter debug mode to step through simulation diagnostics carefully

    Raises
    -------
    None

    Returns
    -------
    None

    """

    # initialize time to time 0
    t = 0

    # perform the time-steps until the end simulation time is met
    while t * g.dt < g.T:
        # print diagnostics, if in debug-mode
        if debug:
            print()
            print("Start step", t)
        DiscreteModelStep(g, debug)
        t += 1

<<<<<<< HEAD
if __name__ == '__main__':
    # toggle debug mode
    debug = False

    # Define an example grid
    L = 64  # Grid length [m]
    Ng = 64  # number of cells in grid
    dt = 0.25/5  # time-step size [s]

    # Run for a few time-steps
    G = Grid2D(L=L, Ng=Ng, dt=dt, T=300*dt)

    # Define some example particles and add them to the grid
    p1 = Particle2D(ID="1", x0=22., x1=32., v1=1.)
    p2 = Particle2D(ID="2", x0=32., x1=42., v0=1.)
    p3 = Particle2D(ID="3", x0=42., x1=32., v1=-1.)
    p4 = Particle2D(ID="4", x0=32., x1=22., v0=-1.)
    p5 = Particle2D(ID="5", x0=25., x1=39., v0=0.5, v1=0.5)
    p6 = Particle2D(ID="6", x0=39., x1=39., v0=0.5, v1=-0.5)
    p7 = Particle2D(ID="7", x0=39., x1=25., v0=-0.5, v1=-0.5)
    p8 = Particle2D(ID="8", x0=25., x1=25., v0=-0.5, v1=0.5)

    G.addParticle(p1)
    G.addParticle(p2)
    G.addParticle(p3)
    G.addParticle(p4)
    G.addParticle(p5)
    G.addParticle(p6)
    G.addParticle(p7)
    G.addParticle(p8)

    # TODO: Hari simplify this please
    # set random state for reproducibility when debugging
    if debug:
        rs = RandomState(MT19937(SeedSequence(123456789)))
    else:
        rs = RandomState()

    # Add a big random distribution of particles
    #for i in range(10):
    #    xi = rs.normal(0.6,0.1)
    #    G.addParticle(Particle2D(ID=str(i+7), x0=xi*Ng, v0=0))

    # Define an alternate grid
    G2 = Grid2D(L=64, Ng=64, dt=0.25/2, T=100*0.25)
    G2.addParticle(Particle2D("1", x0=10., x1 = 32., v0=1.))
    G2.addParticle(Particle2D("2", x0=32., x1 = 32.))
    # G2.addParticle(Particle2D("2alt", x0=26., v0=3.))  # Can uncomment to try with extra particles
    G2.addParticle(Particle2D("3", x0=15., x1=45., v1=1.))  # Replace 2 with 2alt and 3 to recreate "3Particle 2D.mp4"

    # Run the simulation and plot some results
    # Run with G to test many-particle case
    # Run with G2 to recreate results on pg 36 of Ch2 of Hockney & Eastwood
    #    - dt=0.25 recreates Fig. 2.3a as well as "2Particle 2D.mp4"
    #    - dt=1.0 recreates Fig. 2.3b
    #    - dt=2.25 recreates Fig. 2.3c
    RunDiscreteModel(G2, debug=debug)
    #G2.plotCharge()
    #G2.plotPotential()
    #G2.plotEField()
    #G2.plotState()
    G2.animateState()
=======

def check_particle_validity(particles):

    """

    Method to check the validity of the inputed particles to be simulated (as entered by the user)

    Parameters
    ----------
    particles: list of Particle2D objects to be simulated

    Raises
    -------
    TypeError: Type error is raised if objects in particles list are not all Particle2D
    ValueError: Value error is raised if an empty list of particles is passed in

    Returns
    -------
    None

    """

    # ensure the user is simulating at least one particle
    if particles is None or len(particles) < 1:
        raise ValueError("ERROR: At least one Particle2D object must be passed in")

    # iterate over each particle to ensure it is of Particle2D type, otherwise raise an illegal type error
    for particle in particles:
        if not isinstance(particle, Particle2D):
            raise TypeError("ERROR: All input particles must be Particle2D objects")

    # warn the user of simulating too few particles but do not raise an error
    if len(particles) < 2:
        print("WARNING: Particle simulation yields the best results with more than 1 particle ")


def check_general_user_input_validity(L, Ng, dt, T):

    """

    Method to check the validity of the inputed initial conditions of the simluation (as entered by the user)

    Parameters
    ----------
    L: length of simulation grid
    Ng: number of cells in grid
    dt: time step size
    T: simulation time

    Raises
    -------
    TypeError: Type error is raised if some or all of the initial conditions are not passed in
    ValueError: Value error is raised if data types or signs of initial conditions are not appropriate

    Returns
    -------
    None

    """

    # ensure the user is not passing in empty inital start conditions
    if L is None or Ng is None or dt is None or T is None:
        raise TypeError("ERROR: Grid Length, number of cells, time step, and simulation time can not be of Type None")

    # ensure that the grid length is an integer
    if not isinstance(L, int):
        raise ValueError("ERROR: Grid Length must be an integer")

    # ensure that the number of cells in the grid is an integer
    if not isinstance(Ng, int):
        raise ValueError("ERROR: Number of cells in grid must be an integer ")

    # ensure that the time step is a numeric value
    if not isinstance(dt, (float, int)):
        raise ValueError("ERROR: Time Step must be a float or integer ")

    # ensure that the simulation ending time is a numeric value
    if not isinstance(T, (float, int)):
        raise ValueError("ERROR: Simulation time must be a float or integer ")

    # ensure that the grid length is positive
    if L <= 0:
        raise ValueError("ERROR: Grid Length must be a positive value")

    # ensure that the number of cells in the grid is positive
    if Ng <= 0:
        raise ValueError("ERROR: Number of cells in grid must be a positive value")

    # ensure that the time step is positive
    if dt <= 0:
        raise ValueError("ERROR: Time Step must be a positive value")

    # ensure that the simulation time is positive
    if T <= 0:
        raise ValueError("ERROR: Simulation time must be a positive value")

    # ensure that mesh spacing is no greater in order than the Debye length
    if L / Ng > C["debyeLength"]:
        print(
            "WARNING: Mesh Spacing L/Ng is greater than Debye length. "
            " \n To increase physical accuracy, try using more grid points or a smaller grid.")

    # ensure that the timestep is small enough to capture the plasma frequency
    if dt * C["plasmaFreq"] > 2:
        print(
            "WARNING: Time-step dt may be too large compared to the plasma frequency. "
            "\n To increase physical accuracy, try decreasing the time-step size.")

    # ensure that the grid length is much less than the debeye length
    if L < 10 * C["debyeLength"]:
        print(
            "WARNING: Grid size L is not much larger than the Debye Length. "
            "\n To accurately resolve Debye shielding, try increasing the grid length.")


def run_simulations(L, Ng, dt, T, particles):

    """

    Method to run a 2D particle-in-cell simulation according to user-specified inputs

    Parameters
    ----------
    L: length of simulation grid
    Ng: number of cells in grid
    dt: time step size
    T: simulation end time
    particles: list of Particle2D objects to be simulated

    Raises
    -------
    None

    Returns
    -------
    None

    """

    # start timer
    start = time.time()

    # check the validity of the user-inputted particles and initial conditions
    check_particle_validity(particles)
    check_general_user_input_validity(L, Ng, dt, T)

    # initialize a grid with inputted conditions
    G = Grid2D(L=L, Ng=Ng, dt=dt, T=T)

    # add all paricles to the grid
    for particle in particles:
        G.addParticle(particle)

    # Ensure that enough particles are present to resolve Debye shielding
    if len(G.Particles) < G.L:
        print(
            "WARNING: There may not be enough particles present to resolve Debye shielding. "
            "\n If attempting to represent plasma waves, try using more particles.")

    # run the discrete model
    RunDiscreteModel(G)

    # end the timer before plotting begins
    end = time.time()

    # plot the charge
    G.plotCharge()

    # plot the potential
    G.plotPotential()

    # plot the electric field
    G.plotEField()

    # plot the state of the particles
    G.plotState()

    # animate
    G.animateState()

    print(f"2D SIMULATION COMPLETED SUCCESSFULLY in {np.around(end - start, 2)} seconds!")
>>>>>>> f0aa51f8
<|MERGE_RESOLUTION|>--- conflicted
+++ resolved
@@ -7,15 +7,8 @@
 #################################################################################
 
 import numpy as np
-<<<<<<< HEAD
-from numpy.random import MT19937, RandomState, SeedSequence
-from classes2D import Particle2D, Grid2D
-import time
-=======
 from classes2D import Particle2D, Grid2D, C
 import time
-
->>>>>>> f0aa51f8
 
 def ChargeAssignmentStep(g, debug):
 
@@ -50,19 +43,11 @@
         if debug:
             try:
                 # increment charge density
-<<<<<<< HEAD
-                g.Charge[py,px] += g.C["delChg"]
-=======
                 g.Charge[py, px] += g.C["delChg"]
->>>>>>> f0aa51f8
             except IndexError:
                 print("IndexError for particle with position:", g.Particles[j].x[-1])
         else:
-<<<<<<< HEAD
-            g.Charge[py,px] += g.C["delChg"]
-=======
             g.Charge[py, px] += g.C["delChg"]
->>>>>>> f0aa51f8
 
     # print sum of charges, if debug mode is activated
     if debug:
@@ -70,27 +55,7 @@
 
 
 def PoissonStep(g):
-<<<<<<< HEAD
-    # Finite Difference matrix for 2D Poisson equation
-    A = np.zeros((g.Ng**2, g.Ng**2))
-
-    # Mapping function from 2D indexing to 1D indexing
-    def M(x,y): return y*g.Ng + x
-
-    # Loop through 2D coordinates, and populate finite difference A matrix
-    for i in range(g.Ng):
-        for j in range(g.Ng):
-            Ai = M(i, j)
-            A[Ai, M(i, j - 1)%(g.Ng**2)] = 1
-            A[Ai, M(i - 1, j)%(g.Ng**2)] = 1
-            A[Ai, M(i, j)] = -4
-            A[Ai, M(i, j + 1)%(g.Ng**2)] = 1
-            A[Ai, M(i + 1, j)%(g.Ng**2)] = 1
-
-    #A[:,0] = np.zeros(g.Ng**2) # enforce phi_{0,0} = 0
-=======
->>>>>>> f0aa51f8
-
+  
     """
 
     Method to solve Poisson's equation to get potential at every point on the grid (pg. 35 of Hockney & Eastwood)
@@ -189,24 +154,14 @@
 
     # iterate over each particle in the grid to compute the force interpolation
     for prt in g.Particles:
-<<<<<<< HEAD
-        # Get nearest mesh point
-        px = int(np.round(prt.x_0[-1]))
-        py = int(np.round(prt.x_1[-1]))
-
-        # Take E-field at nearest mesh point + B field
-        prt.a_0.append(g.EField_0[py, px] + prt.v_1[-1]*0.1)
-        prt.a_1.append(g.EField_1[py, px] - prt.v_0[-1]*0.1)
-=======
         # get the nearest mesh point
         px = int(np.round(prt.x_0[-1]))
         py = int(np.round(prt.x_1[-1]))
 
         # extract the electric field at that nearest mesh point
-        prt.a_0.append(g.EField_0[py, px] + prt.v_1[-1] * 0.1)
-        prt.a_1.append(g.EField_1[py, px] - prt.v_0[-1] * 0.1)
-
->>>>>>> f0aa51f8
+        prt.a_0.append(g.EField_0[py, px])
+        prt.a_1.append(g.EField_1[py, px])
+
 
 def vStep(g):
 
@@ -292,19 +247,11 @@
     # perform charge assignments
     ChargeAssignmentStep(g, debug)
 
-<<<<<<< HEAD
-
-    # Field Equations
-    if debug:
-        print("Begin Poisson Step")
-        start = time.perf_counter()
-=======
     # print field equation (poisson) diagnostics if debug is set to TRUE
     if debug:
         print("Begin Poisson Step")
         start = time.perf_counter()
     # perform poisson computations
->>>>>>> f0aa51f8
     PoissonStep(g)
     if debug:
         end = time.perf_counter()
@@ -371,70 +318,6 @@
         DiscreteModelStep(g, debug)
         t += 1
 
-<<<<<<< HEAD
-if __name__ == '__main__':
-    # toggle debug mode
-    debug = False
-
-    # Define an example grid
-    L = 64  # Grid length [m]
-    Ng = 64  # number of cells in grid
-    dt = 0.25/5  # time-step size [s]
-
-    # Run for a few time-steps
-    G = Grid2D(L=L, Ng=Ng, dt=dt, T=300*dt)
-
-    # Define some example particles and add them to the grid
-    p1 = Particle2D(ID="1", x0=22., x1=32., v1=1.)
-    p2 = Particle2D(ID="2", x0=32., x1=42., v0=1.)
-    p3 = Particle2D(ID="3", x0=42., x1=32., v1=-1.)
-    p4 = Particle2D(ID="4", x0=32., x1=22., v0=-1.)
-    p5 = Particle2D(ID="5", x0=25., x1=39., v0=0.5, v1=0.5)
-    p6 = Particle2D(ID="6", x0=39., x1=39., v0=0.5, v1=-0.5)
-    p7 = Particle2D(ID="7", x0=39., x1=25., v0=-0.5, v1=-0.5)
-    p8 = Particle2D(ID="8", x0=25., x1=25., v0=-0.5, v1=0.5)
-
-    G.addParticle(p1)
-    G.addParticle(p2)
-    G.addParticle(p3)
-    G.addParticle(p4)
-    G.addParticle(p5)
-    G.addParticle(p6)
-    G.addParticle(p7)
-    G.addParticle(p8)
-
-    # TODO: Hari simplify this please
-    # set random state for reproducibility when debugging
-    if debug:
-        rs = RandomState(MT19937(SeedSequence(123456789)))
-    else:
-        rs = RandomState()
-
-    # Add a big random distribution of particles
-    #for i in range(10):
-    #    xi = rs.normal(0.6,0.1)
-    #    G.addParticle(Particle2D(ID=str(i+7), x0=xi*Ng, v0=0))
-
-    # Define an alternate grid
-    G2 = Grid2D(L=64, Ng=64, dt=0.25/2, T=100*0.25)
-    G2.addParticle(Particle2D("1", x0=10., x1 = 32., v0=1.))
-    G2.addParticle(Particle2D("2", x0=32., x1 = 32.))
-    # G2.addParticle(Particle2D("2alt", x0=26., v0=3.))  # Can uncomment to try with extra particles
-    G2.addParticle(Particle2D("3", x0=15., x1=45., v1=1.))  # Replace 2 with 2alt and 3 to recreate "3Particle 2D.mp4"
-
-    # Run the simulation and plot some results
-    # Run with G to test many-particle case
-    # Run with G2 to recreate results on pg 36 of Ch2 of Hockney & Eastwood
-    #    - dt=0.25 recreates Fig. 2.3a as well as "2Particle 2D.mp4"
-    #    - dt=1.0 recreates Fig. 2.3b
-    #    - dt=2.25 recreates Fig. 2.3c
-    RunDiscreteModel(G2, debug=debug)
-    #G2.plotCharge()
-    #G2.plotPotential()
-    #G2.plotEField()
-    #G2.plotState()
-    G2.animateState()
-=======
 
 def check_particle_validity(particles):
 
@@ -615,5 +498,4 @@
     # animate
     G.animateState()
 
-    print(f"2D SIMULATION COMPLETED SUCCESSFULLY in {np.around(end - start, 2)} seconds!")
->>>>>>> f0aa51f8
+    print(f"2D SIMULATION COMPLETED SUCCESSFULLY in {np.around(end - start, 2)} seconds!")